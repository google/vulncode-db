# Copyright 2019 Google LLC
#
# Licensed under the Apache License, Version 2.0 (the "License");
# you may not use this file except in compliance with the License.
# You may obtain a copy of the License at
#
#      http://www.apache.org/licenses/LICENSE-2.0
#
# Unless required by applicable law or agreed to in writing, software
# distributed under the License is distributed on an "AS IS" BASIS,
# WITHOUT WARRANTIES OR CONDITIONS OF ANY KIND, either express or implied.
# See the License for the specific language governing permissions and
# limitations under the License.

import re
from flask import (Blueprint, render_template)
from sqlakeyset import get_page
from sqlalchemy import and_, desc
from sqlalchemy.orm import joinedload, Load

from app.vulnerability.views.vulncode_db import VulnViewTypesetPaginationObjectWrapper
from data.models.nvd import default_nvd_view_options, Cpe
from data.database import DEFAULT_DATABASE, Vulnerability, Nvd
from lib.utils import parse_pagination_param

bp = Blueprint("product", __name__, url_prefix="/product")
db = DEFAULT_DATABASE


<<<<<<< HEAD
=======
def get_unique_repo_urls(vulnerability_entries):
    """
    Retrieves a unique list of repository urls sorted by frequency.
    :param vulnerability_entries:
    :return:
    """
    unique_repo_urls = {}
    for entry in vulnerability_entries:
        if entry.Vulnerability is None:
            continue
        commits = entry.Vulnerability.commits
        for commit in commits:
            repo_url = commit.repo_url
            if repo_url not in unique_repo_urls:
                unique_repo_urls[repo_url] = 0
            unique_repo_urls[repo_url] += 1

    sorted_urls = sorted(
        unique_repo_urls.items(), key=lambda item: item[1], reverse=True)
    repo_urls = [pair[0] for pair in sorted_urls]
    return repo_urls


def get_entries_commits(full_base_query):
    """
    Takes a base query and only selects commit relevant data.
    :param full_base_query:
    :return:
    """
    entries_commits = full_base_query.options(Load(Vulnerability).defer('*'))
    entries_commits = entries_commits.options(Load(Nvd).defer('*'))
    entries_commits = entries_commits.options(joinedload(Vulnerability.commits))
    entries_subset = entries_commits.all()
    return entries_subset


>>>>>>> 077b8248
# Create a catch all route for product identifiers.
@bp.route("/<vendor>/<product>")
def product_view(vendor=None, product=None):
    sub_query = db.session.query(Cpe.nvd_json_id).filter(
        and_(Cpe.vendor == vendor, Cpe.product == product)).distinct()
<<<<<<< HEAD
=======
    number_vulns = sub_query.count()
>>>>>>> 077b8248

    entries = db.session.query(Vulnerability, Nvd)
    entries = entries.filter(Nvd.id.in_(sub_query)).with_labels()
    entries = entries.outerjoin(Vulnerability,
                                Nvd.cve_id == Vulnerability.cve_id)
<<<<<<< HEAD
    entries = entries.options(default_nvd_view_options)
    # .options(lazyload(Nvd.cpes))
    # entries = entries.order_by(
    # asc(Vulnerability.date_created), desc(Vulnerability.id))
    product_vulns = entries.paginate(1, per_page=10)
    product_vulns = VulnViewSqlalchemyPaginationObjectWrapper(product_vulns)

    # TODO: Remove this arbitrary limit here and make the queries more efficient.
    entries_subset = entries.limit(50).all()
    repo_urls = []
    for entry in entries_subset:
        if entry.Vulnerability is None or entry.Vulnerability.master_commit is None:
            continue
        vuln_view = VulnerabilityView(entry.Vulnerability,
                                      entry.Nvd,
                                      preview=True)
        commits = [vuln_view.master_commit] + vuln_view.known_commits
        entry_repo_urls = [c.repo_url for c in commits]
        repo_urls += entry_repo_urls
    repo_urls = list(set(repo_urls))

    return render_template("product_view.html",
                           vendor=vendor,
                           product=product,
                           product_vulns=product_vulns,
                           repo_urls=repo_urls)
=======
    entries = entries.order_by(desc(Nvd.id))

    bookmarked_page = parse_pagination_param("product_p")

    per_page = 10
    entries_full = entries.options(default_nvd_view_options)
    product_vulns = get_page(entries_full, per_page, page=bookmarked_page)
    product_vulns = VulnViewTypesetPaginationObjectWrapper(product_vulns.paging)

    entries_commits = get_entries_commits(entries)
    repo_urls = get_unique_repo_urls(entries_commits)

    return render_template(
        "product_view.html",
        vendor=vendor,
        product=product,
        product_vulns=product_vulns,
        repo_urls=repo_urls,
        number_vulns=number_vulns)
>>>>>>> 077b8248
<|MERGE_RESOLUTION|>--- conflicted
+++ resolved
@@ -27,8 +27,6 @@
 db = DEFAULT_DATABASE
 
 
-<<<<<<< HEAD
-=======
 def get_unique_repo_urls(vulnerability_entries):
     """
     Retrieves a unique list of repository urls sorted by frequency.
@@ -65,49 +63,17 @@
     return entries_subset
 
 
->>>>>>> 077b8248
 # Create a catch all route for product identifiers.
 @bp.route("/<vendor>/<product>")
 def product_view(vendor=None, product=None):
     sub_query = db.session.query(Cpe.nvd_json_id).filter(
         and_(Cpe.vendor == vendor, Cpe.product == product)).distinct()
-<<<<<<< HEAD
-=======
     number_vulns = sub_query.count()
->>>>>>> 077b8248
 
     entries = db.session.query(Vulnerability, Nvd)
     entries = entries.filter(Nvd.id.in_(sub_query)).with_labels()
     entries = entries.outerjoin(Vulnerability,
                                 Nvd.cve_id == Vulnerability.cve_id)
-<<<<<<< HEAD
-    entries = entries.options(default_nvd_view_options)
-    # .options(lazyload(Nvd.cpes))
-    # entries = entries.order_by(
-    # asc(Vulnerability.date_created), desc(Vulnerability.id))
-    product_vulns = entries.paginate(1, per_page=10)
-    product_vulns = VulnViewSqlalchemyPaginationObjectWrapper(product_vulns)
-
-    # TODO: Remove this arbitrary limit here and make the queries more efficient.
-    entries_subset = entries.limit(50).all()
-    repo_urls = []
-    for entry in entries_subset:
-        if entry.Vulnerability is None or entry.Vulnerability.master_commit is None:
-            continue
-        vuln_view = VulnerabilityView(entry.Vulnerability,
-                                      entry.Nvd,
-                                      preview=True)
-        commits = [vuln_view.master_commit] + vuln_view.known_commits
-        entry_repo_urls = [c.repo_url for c in commits]
-        repo_urls += entry_repo_urls
-    repo_urls = list(set(repo_urls))
-
-    return render_template("product_view.html",
-                           vendor=vendor,
-                           product=product,
-                           product_vulns=product_vulns,
-                           repo_urls=repo_urls)
-=======
     entries = entries.order_by(desc(Nvd.id))
 
     bookmarked_page = parse_pagination_param("product_p")
@@ -126,5 +92,4 @@
         product=product,
         product_vulns=product_vulns,
         repo_urls=repo_urls,
-        number_vulns=number_vulns)
->>>>>>> 077b8248
+        number_vulns=number_vulns)