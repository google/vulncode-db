--- conflicted
+++ resolved
@@ -16,11 +16,7 @@
 from sqlalchemy.orm import relationship
 
 from data.utils import populate_models
-<<<<<<< HEAD
-from data.models.base import Base
-=======
 from data.models.base import MainBase
->>>>>>> b55324ff
 
 
 class User(MainBase):
