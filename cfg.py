#!/usr/bin/env python3
# Copyright 2019 Google LLC
#
# Licensed under the Apache License, Version 2.0 (the "License");
# you may not use this file except in compliance with the License.
# You may obtain a copy of the License at
#
#      http://www.apache.org/licenses/LICENSE-2.0
#
# Unless required by applicable law or agreed to in writing, software
# distributed under the License is distributed on an "AS IS" BASIS,
# WITHOUT WARRANTIES OR CONDITIONS OF ANY KIND, either express or implied.
# See the License for the specific language governing permissions and
# limitations under the License.
# pylint: disable=line-too-long

import os
import logging
import logging.handlers
from typing import List

BASE_DIR = os.path.abspath(os.path.dirname(__file__))
DATA_DIR = os.path.join(BASE_DIR, 'data')
TEMPLATES_DIR = os.path.join(BASE_DIR, 'templates')

# Statement for enabling the development environment.
# Shows an interactive debugger for unhandled exceptions.
# Attention: This will be disabled by default.
DEBUG = False

# Show a maintenance page.
MAINTENANCE_MODE = os.getenv('MAINTENANCE_MODE', 'false').lower() == 'true'

# Enables connecting to the remote database using the cloud sql proxy.
USE_REMOTE_DB_THROUGH_CLOUDSQL_PROXY = (os.getenv(
    'USE_REMOTE_DB_THROUGH_CLOUDSQL_PROXY', 'false').lower() == 'true')

IS_PROD = IS_QA = IS_LOCAL = False
if os.getenv('GAE_ENV', '').startswith('standard'):
    # Running on GAE. This is either PROD or QA.
    appname = os.environ['GAE_APPLICATION']
    appname = appname.replace('s~', '')

    if appname == os.environ['QA_PROJECT_ID']:
        IS_QA = True
    elif appname == os.environ['PROD_PROJECT_ID']:
        IS_PROD = True
    else:
        raise AssertionError(f'Deployed in unknown environment: {appname}.')

if not IS_PROD and not IS_QA:
    IS_LOCAL = True

# Make sure exactly one mode is active at all times.
assert int(IS_PROD) + int(IS_QA) + int(IS_LOCAL) == 1

if IS_PROD:
    DEBUG = False
    MYSQL_USER = os.environ['MYSQL_PROD_USER']
    MYSQL_PASS = os.environ['MYSQL_PROD_PASS']
    MYSQL_CONNECTION_NAME = os.environ['MYSQL_PROD_CONNECTION_NAME']
    GCE_VCS_PROXY_URL = os.environ['VCS_PROXY_PROD_URL']
elif IS_QA:
    DEBUG = True
    MYSQL_USER = os.environ['MYSQL_QA_USER']
    MYSQL_PASS = os.environ['MYSQL_QA_PASS']
    MYSQL_CONNECTION_NAME = os.environ['MYSQL_QA_CONNECTION_NAME']
    GCE_VCS_PROXY_URL = os.environ['VCS_PROXY_QA_URL']
elif IS_LOCAL:
    DEBUG = True
<<<<<<< HEAD
    MYSQL_USER = os.getenv('MYSQL_LOCAL_USER', '')
    MYSQL_PASS = os.getenv('MYSQL_LOCAL_PASS', '')
    GCE_VCS_PROXY_URL = os.getenv('VCS_PROXY_LOCAL_URL', '')
=======
    MYSQL_USER = os.getenv("MYSQL_LOCAL_USER", "root")
    MYSQL_PASS = os.getenv("MYSQL_LOCAL_PASS", "pass")
    GCE_VCS_PROXY_URL = os.getenv("VCS_PROXY_LOCAL_URL", "")
>>>>>>> 4a5fab82
else:
    raise AssertionError('Invalid deployment mode detected.')

PROD_LOG_LEVEL = os.getenv('LOG_LEVEL', 'INFO')


def gen_connection_string():
    # if not on Google then use local MySQL
    if IS_PROD or IS_QA:
        return (f'mysql+mysqldb://{MYSQL_USER}:{MYSQL_PASS}@localhost:3306'
                f'/_DB_NAME_?unix_socket=/cloudsql/{MYSQL_CONNECTION_NAME}')

    use_name = MYSQL_USER
    use_pass = MYSQL_PASS
    use_host = '127.0.0.1'
    use_port = 3306
    if 'MYSQL_HOST' in os.environ:
        use_host = os.environ['MYSQL_HOST']
    elif 'MYSQL_LOCAL_PORT' in os.environ:
        use_port = int(os.environ['MYSQL_LOCAL_PORT'])

    if USE_REMOTE_DB_THROUGH_CLOUDSQL_PROXY:
        use_name = os.environ['CLOUDSQL_NAME']
        use_pass = os.environ['CLOUDSQL_PASS']
        use_port = int(os.getenv('CLOUDSQL_PORT', '3307'))
    return (f'mysql+mysqldb://{use_name}:{use_pass}@{use_host}:{use_port}'
            '/_DB_NAME_')


SQLALCHEMY_DATABASE_URI = gen_connection_string().replace('_DB_NAME_', 'main')

SQLALCHEMY_ECHO = False
DATABASE_CONNECT_OPTIONS = {}
SQLALCHEMY_TRACK_MODIFICATIONS = False

# Application threads. A common general assumption is
# using 2 per available processor cores - to handle
# incoming requests using one and performing background
# operations using the other.
THREADS_PER_PAGE = 2

# Enable protection against *Cross-site Request Forgery (CSRF)*
CSRF_ENABLED = True

# Use a secure, unique and absolutely secret key for signing the data.
CSRF_SESSION_KEY = os.getenv('CSRF_SESSION_KEY', '')

# Secret key for signing cookies
SECRET_KEY = os.getenv('COOKIE_SECRET_KEY', '')

PATCH_REGEX = r'.*(github\.com|\.git|\.patch|\/hg\.|\/\+\/)'

GOOGLE_CLIENT_ID = os.getenv('OAUTH_CONSUMER_KEY', '')
GOOGLE_CLIENT_SECRET = os.getenv('OAUTH_CONSUMER_SECRET', '')

# Make sure relevant properties are always set for QA and PROD.
if IS_PROD or IS_QA:
    assert len(CSRF_SESSION_KEY) > 0
    assert len(SECRET_KEY) > 0
    assert len(GOOGLE_CLIENT_ID) > 0
    assert len(GOOGLE_CLIENT_SECRET) > 0

# Emails (checked with OAuth) of admins who are allowed to make admin changes.
suggested_admins = os.getenv('APPLICATION_ADMINS', '').replace(' ', '')
APPLICATION_ADMINS: List[str] = []
if suggested_admins != '':
    APPLICATION_ADMINS = suggested_admins.split(',')

# Restrict the login to administrators only.
RESTRICT_LOGIN = os.getenv('RESTRICT_LOGIN', 'true').lower() == 'true'

# registration mode. INVITE_ONLY / OPEN / CLOSED
REGISTRATION_MODE = 'INVITE_ONLY'

AUTO_ENABLE_INVITED_USERS = True

DEMO_MODE = os.getenv('DEMO_MODE', 'false').lower() == 'true'

# Disable link intercepts for the Flask toolbar.
DEBUG_TB_INTERCEPT_REDIRECTS = False

# We use certificate pinning to ensure correct communication between
# components.
APP_CERT_FILE = 'cert/cert.pem'


class clsproperty(property):  # pylint: disable=invalid-name
    def __get__(self, cls, owner):
        return self.fget.__get__(None, owner)()  # pylint: disable=no-member


class __lazy:  # pylint: disable=invalid-name
    @clsproperty
    @classmethod
    def root_level(cls):
        return logging.DEBUG if DEBUG else logging.INFO


LOGGING = {
    'version': 1,
    'disable_existing_loggers': False,
    'handlers': {
        'console': {
            'class': 'logging.StreamHandler',
            'formatter': 'basic',
            'level': logging.NOTSET,
            'stream': 'ext://sys.stdout',
        },
        'console_mini': {
            'class': 'logging.StreamHandler',
            'formatter': 'minimalistic',
            'level': logging.NOTSET,
            'stream': 'ext://sys.stdout',
        },
        'info_file': {
            'class': 'logging.handlers.RotatingFileHandler',
            'formatter': 'full',
            'filename': os.path.join(BASE_DIR, 'info.log'),
            'maxBytes': 100000,
            'backupCount': 1,
        },
        'error_file': {
            'class': 'logging.handlers.RotatingFileHandler',
            'formatter': 'full',
            'filename': os.path.join(BASE_DIR, 'error.log'),
            'maxBytes': 100000,
            'backupCount': 1,
            'level': logging.WARNING,
        },
    },
    'formatters': {
        'minimalistic': {
            'format': '%(message)s',
        },
        'basic': {
            'format': '%(levelname)-4.4s [%(name)s] %(message)s',
        },
        'full': {
            'format':
            '%(asctime)s - %(levelname)-4.4s [%(name)s,%(filename)s:%(lineno)d] %(message)s',
        },
    },
    'loggers': {
        '': {
            'level': 'ext://cfg.__lazy.root_level',
            'handlers': ['console', 'error_file', 'info_file'],
        },
        'werkzeug': {
            'handlers': ['console_mini'],
            'propagate': False,
        }
    }
}

# local overrides
try:
    # pylint: disable=wildcard-import
    from local_cfg import *
    # pylint: enable=wildcard-import
except ImportError:
    pass<|MERGE_RESOLUTION|>--- conflicted
+++ resolved
@@ -68,15 +68,9 @@
     GCE_VCS_PROXY_URL = os.environ['VCS_PROXY_QA_URL']
 elif IS_LOCAL:
     DEBUG = True
-<<<<<<< HEAD
-    MYSQL_USER = os.getenv('MYSQL_LOCAL_USER', '')
-    MYSQL_PASS = os.getenv('MYSQL_LOCAL_PASS', '')
+    MYSQL_USER = os.getenv('MYSQL_LOCAL_USER', 'root')
+    MYSQL_PASS = os.getenv('MYSQL_LOCAL_PASS', 'pass')
     GCE_VCS_PROXY_URL = os.getenv('VCS_PROXY_LOCAL_URL', '')
-=======
-    MYSQL_USER = os.getenv("MYSQL_LOCAL_USER", "root")
-    MYSQL_PASS = os.getenv("MYSQL_LOCAL_PASS", "pass")
-    GCE_VCS_PROXY_URL = os.getenv("VCS_PROXY_LOCAL_URL", "")
->>>>>>> 4a5fab82
 else:
     raise AssertionError('Invalid deployment mode detected.')
 
