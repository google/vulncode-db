--- conflicted
+++ resolved
@@ -25,14 +25,8 @@
 import time
 
 import pandas as pd
-<<<<<<< HEAD
-=======
 pd.set_option('display.max_colwidth', -1)
-from flask import Flask, request
 from sqlalchemy import or_, select, outerjoin, join, func
-from data.models import Nvd, Reference, Vulnerability, VulnerabilityGitCommits
-from data.database import DEFAULT_DATABASE, init_app as init_db
->>>>>>> b55324ff
 from flask import Flask
 from sqlalchemy import outerjoin, join
 
@@ -240,11 +234,7 @@
       '1) Fetching entries from NVD with a direct github.com/*/commit/* commit link.',
       crlf=True)
   github_commit_candidates = get_nvd_github_patch_candidates()
-<<<<<<< HEAD
-  dump_query(github_commit_candidates, ['cve_nvds_id', 'references_link'])
-=======
   dump_query(github_commit_candidates, ['cve_nvd_jsons_id', 'cve_references_link'])
->>>>>>> b55324ff
 
   write_highlighted('2) Creating/updating existing Vcdb entries.', crlf=True)
   stats = store_or_update_vcdb_entries(github_commit_candidates)
